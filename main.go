--- conflicted
+++ resolved
@@ -45,11 +45,8 @@
 			&commands.ConfigCommand,
 			&commands.CaseCommand,
 			&commands.ShowCasesCommand,
-<<<<<<< HEAD
 			&commands.CopyCommand,
-=======
 			&commands.PrintCaseCommand,
->>>>>>> 76f83faa
 		},
 	}
 
