package main

import (
	"bytes"
	"html/template"
	"log"
	"os"

	"github.com/chermehdi/egor/commands"
	"github.com/chermehdi/egor/config"
	"github.com/urfave/cli/v2"
)

const Egor = `
     ______
    / ____/___  _____ _____
   / __/ / __  / __ \/ ___/
  / /___/ /_/ / /_/ / /
 /_____/\__, /\____/_/
       /____/            version: {{ .Version }}
|------------------------------------>>
`

var EgorTemplate, _ = template.New("egor").Parse(Egor)

func main() {
	var egor bytes.Buffer
	configuration, err := config.LoadDefaultConfiguration()

	if err != nil {
		log.Fatal(err)
	}

	err = EgorTemplate.Execute(&egor, configuration)
	if err != nil {
		log.Fatal(err)
	}

	app := &cli.App{
		Name:        egor.String(),
		Usage:       "Run egor -help to print usage",
		Description: "Competitive programming helper CLI",
		UsageText:   "Run egor <subcommand> [--flags]*",
		Commands: []*cli.Command{
			&commands.ParseCommand,
<<<<<<< HEAD
			&commands.ConfigCommand,
=======
>>>>>>> 77ab50f3
			&commands.CaseCommand,
		},
	}

	err = app.Run(os.Args)
	if err != nil {
		log.Fatal(err)
	}
}<|MERGE_RESOLUTION|>--- conflicted
+++ resolved
@@ -5,7 +5,6 @@
 	"html/template"
 	"log"
 	"os"
-
 	"github.com/chermehdi/egor/commands"
 	"github.com/chermehdi/egor/config"
 	"github.com/urfave/cli/v2"
@@ -43,10 +42,7 @@
 		UsageText:   "Run egor <subcommand> [--flags]*",
 		Commands: []*cli.Command{
 			&commands.ParseCommand,
-<<<<<<< HEAD
 			&commands.ConfigCommand,
-=======
->>>>>>> 77ab50f3
 			&commands.CaseCommand,
 		},
 	}
